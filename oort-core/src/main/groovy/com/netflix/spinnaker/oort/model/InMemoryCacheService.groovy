--- conflicted
+++ resolved
@@ -23,13 +23,9 @@
   private static final ConcurrentMap<String, ConcurrentMap<String, Object>> caches = new ConcurrentHashMap<>()
 
   @Override
-<<<<<<< HEAD
-  Object retrieve(String key) {
+  public <T> T retrieve(String key, Class<T> type) {
     getCache(key)?.get key
-=======
-  public <T> T retrieve(String key, Class<T> type) {
     cache.get key
->>>>>>> c5315a34
   }
 
   @Override
